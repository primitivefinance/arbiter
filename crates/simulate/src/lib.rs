--- conflicted
+++ resolved
@@ -5,11 +5,7 @@
 pub mod environment;
 pub mod manager;
 pub mod price_simulation;
-<<<<<<< HEAD
-pub mod exchange;
-=======
 pub mod utils;
->>>>>>> 47603893
 
 #[cfg(test)]
 mod tests {
@@ -29,7 +25,6 @@
     /// The writer contract takes in no args.
     fn test_string_write() {
         // Set up the execution manager and a user address.
-        // The manager will act like a "bank" and hold lots of funds that a user can swap against using the LiquidExchange.
         let mut manager = SimulationManager::default();
 
         // Get bytecode and abi for the writer contract.
@@ -42,7 +37,7 @@
         );
 
         // Deploy the writer contract.
-        let writer = manager.deploy(&writer, ());
+        let writer = manager.deploy(writer, ());
 
         // Generate calldata for the 'echoString' function
         let test_string = "Hello, world!";
@@ -87,7 +82,7 @@
         let args = (name.to_string(), symbol.to_string());
 
         // Call the contract deployer and receive a IsDeployed version of SimulationContract that now has an address.
-        let arbiter_token = manager.deploy(&arbiter_token, args);
+        let arbiter_token = manager.deploy(arbiter_token, args);
         println!(
             "Arbiter Token deployed at: {}",
             arbiter_token.address.unwrap()
@@ -166,7 +161,7 @@
         );
 
         // Deploy the writer contract.
-        let writer = manager.deploy(&writer, ()); // TODO: Probably worth saying this is deployed under a specific manager.
+        let writer = manager.deploy(writer, ()); // TODO: Probably worth saying this is deployed under a specific manager.
 
         // Generate calldata for the 'echoString' function
         let test_string = "Hello, world!";
