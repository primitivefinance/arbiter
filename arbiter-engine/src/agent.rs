--- conflicted
+++ resolved
@@ -1,6 +1,5 @@
 //! The agent module contains the core agent abstraction for the Arbiter Engine.
 
-<<<<<<< HEAD
 use std::{fmt::Debug, sync::Arc};
 
 use arbiter_core::middleware::ArbiterMiddleware;
@@ -11,10 +10,6 @@
     machine::{Behavior, Engine, StateMachine},
     messager::Messager,
 };
-=======
-use super::*;
-use crate::machine::{Behavior, Engine, StateMachine};
->>>>>>> cbc87f59
 
 /// An agent is an entity capable of processing events and producing actions.
 /// These are the core actors in simulations or in onchain systems.
