[package]
name = "arbiter-core"
version = "0.7.0"
edition = "2021"
authors = ["Waylon Jepsen <waylonjepsen1@gmail.com>", "Colin Roberts <colin@autoparallel.xyz>"]
description = "Allowing smart contract developers to do simulation driven development via an EVM emulator"
license = "Apache-2.0"
keywords = ["ethereum", "evm", "emulator", "testing", "smart-contracts"]
readme = "../README.md"

[features]
contracts = []

# Dependencies for the release build
[dependencies]

# Ethereum and EVM
ethers = { version = "=2.0.10"}
revm = { version = "=3.5.0", features = ["serde", "std"] }
revm-primitives = "=1.3.0"

# Serialization
bytes = { version = "=1.5.0" }
serde = { version = "=1.0.190", features = ["derive"] }
serde_json = { version = "=1.0.107" }

# Concurrency/async
tokio = { version = "1.32.0", features = ["macros", "full"] }
async-trait =  { version = "0.1.74" }
crossbeam-channel =  { version = "=0.5.8" }
futures-timer = { version = "=3.0.2" }
futures-locks = { version = "=0.7.1" }

# Randomness
rand =  { version = "=0.8.5" }
rand_distr = { version = "=0.4.3" }
statrs = { version = "=0.16.0" }
RustQuant = { version = "=0.0.36", features = ["seedable"]}

# Errors
thiserror =  { version = "=1.0.50" }

# Logging
futures-util =  { version = "=0.3.29" }
tracing = "0.1.40"

# Dependencies for the test build and development
[dev-dependencies]
arbiter-derive = { path = "../arbiter-derive" }
hex = { version = "=0.4.3", default-features = false }
anyhow =  { version = "=1.0.75" }
test-log =  { version = "=0.2.13" }
tracing-test = "0.2.4"
<<<<<<< HEAD
arbiter-core = { path = ".", features = ["contracts"] }
polars = "0.34.2"
cargo_metadata = "0.18.1"
chrono = "0.4.31"
futures =  { version = "=0.3.28" }
=======

futures =  { version = "=0.3.29" }
>>>>>>> 17e2b980
assert_matches =  { version = "=1.5" }

[[bench]]
name = "bench"
path = "benches/bench.rs"
harness = false<|MERGE_RESOLUTION|>--- conflicted
+++ resolved
@@ -51,16 +51,13 @@
 anyhow =  { version = "=1.0.75" }
 test-log =  { version = "=0.2.13" }
 tracing-test = "0.2.4"
-<<<<<<< HEAD
+
 arbiter-core = { path = ".", features = ["contracts"] }
 polars = "0.34.2"
 cargo_metadata = "0.18.1"
 chrono = "0.4.31"
-futures =  { version = "=0.3.28" }
-=======
+futures =  { version = "=0.3.29" }
 
-futures =  { version = "=0.3.29" }
->>>>>>> 17e2b980
 assert_matches =  { version = "=1.5" }
 
 [[bench]]
