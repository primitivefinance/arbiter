--- conflicted
+++ resolved
@@ -18,13 +18,8 @@
 
 # Serialization
 bytes = { version = "=1.5.0" }
-<<<<<<< HEAD
 serde = { version = "=1.0.188", features = ["derive"] }
 serde_json = { version = "=1.0.107" }
-=======
-serde = { version = "=1.0.163", features = ["derive"] }
-serde_json = { version = "=1.0.96" }
->>>>>>> 609b22b3
 
 # Concurrency/async
 tokio = { version = "=1.32.0", features = ["macros", "full"] }
