//! The `middleware` module provides functionality to interact with
//! Ethereum-like virtual machines. It achieves this by offering a middleware
//! implementation for sending and reading transactions, as well as watching
//! for events.
//!
//! Main components:
//! - [`RevmMiddleware`]: The core middleware implementation.
//! - [`RevmMiddlewareError`]: Error type for the middleware.
//! - [`Connection`]: Handles communication with the Ethereum VM.
//! - [`FilterReceiver`]: Facilitates event watching based on certain filters.

#![warn(missing_docs, unsafe_code)]

// TODO: Check the publicness of all structs and functions.

use std::{
    collections::HashMap,
    fmt::Debug,
    sync::{Arc, Mutex},
    time::Duration,
};

use ethers::{
    core::rand::{thread_rng, SeedableRng},
    prelude::{
        k256::{
            ecdsa::SigningKey,
            sha2::{Digest, Sha256},
        },
        pending_transaction::PendingTxState,
        ProviderError,
    },
    providers::{
        FilterKind, FilterWatcher, JsonRpcClient, Middleware, MiddlewareError, PendingTransaction,
        Provider,
    },
    signers::{Signer, Wallet},
    types::{
        transaction::eip2718::TypedTransaction, Address, BlockId, Bytes, Filter, FilteredParams,
        Log,
    },
};
use rand::rngs;
use revm::primitives::{CreateScheme, ExecutionResult, Output, TransactTo, TxEnv, B160, U256};
use serde::{de::DeserializeOwned, Serialize};
use thiserror::Error;

use crate::environment::{Environment, EventBroadcaster, ResultReceiver, ResultSender, TxSender};

/// A middleware structure that integrates with `revm`.
///
/// [`RevmMiddleware`] serves as a bridge between the application and `revm`'s
/// execution environment, allowing for transaction sending, call execution, and
/// other core functions. It uses a custom connection and error system tailored
/// to Revm's specific needs.
///
/// This allows for `revm` and the [`Environment`] built around it to be treated
/// in much the same way as a live EVM blockchain can be addressed.
///
/// # Examples
///
/// Basic usage:
///
/// ```
/// // Assuming you have the necessary dependencies and the complete module implementation
/// let agent = Agent::<NotAttached>::new("agent_name".into());
/// let environment = Environment::default();
///
/// let middleware = RevmMiddleware::new(&agent, &environment);
/// ```
#[derive(Debug)]
pub struct RevmMiddleware {
    provider: Provider<Connection>,
    wallet: Wallet<SigningKey>,
}

/// Errors that can occur while using the [`RevmMiddleware`].
/// These errors are likely to be more common than other errors in
/// `arbiter-core` as they can come from simple issues such as contract reverts
/// or halts. Certain errors such as [`RevmMiddlewareError::Send`],
/// [`RevmMiddlewareError::Receive`], [`RevmMiddlewareError::Conversion`],
/// [`RevmMiddlewareError::Json`], and [`RevmMiddlewareError::EventBroadcaster`]
/// are considered more worrying. If these are achieved, please feel free to
/// contact our team via the [Telegram group](https://t.me/arbiter_rs) or on
/// [GitHub](https://github.com/primitivefinance/arbiter/).
#[derive(Error, Debug)]
pub enum RevmMiddlewareError {
    /// An error occurred while attempting to send a transaction.
    #[error("failed to send transaction! due to: {cause}")]
    Send {
        /// A string providing a detailed reason for the send failure.
        cause: String,
    },

    /// There was an issue receiving an [`ExecutionResult`], possibly from
    /// another service or module.
    #[error("failed to receive `ExecutionResult`! due to: {cause}")]
    Receive {
        /// A string providing details about the receive failure.
        cause: String,
    },

    /// There was a failure trying to obtain a lock on the [`EventBroadcaster`],
    /// possibly due to concurrency issues.
    #[error("failed to gain event broadcaster lock! due to: {cause}")]
    EventBroadcaster {
        /// A string explaining why acquiring the lock failed.
        cause: String,
    },

    /// The required data for a transaction was missing or incomplete.
    #[error("missing data! due to: {cause}")]
    MissingData {
        /// A string describing the specific missing data.
        cause: String,
    },

    /// An error occurred during type conversion, possibly when translating
    /// between domain-specific types.
    #[error("failed to convert types! due to: {cause}")]
    Conversion {
        /// A string explaining the specific conversion issue.
        cause: String,
    },

    /// An error occurred while trying to serialize or deserialize JSON data.
    #[error("failed to handle with JSON data! due to: {cause}")]
    Json {
        /// Contains the [`serde_json`] error providing details about the
        /// specific JSON issue.
        cause: serde_json::Error,
    },

    /// The execution of a transaction was reverted, indicating that the
    /// transaction was not successful.
    #[error("execution failed to succeed due to revert! output is: {cause}")]
    ExecutionRevert {
        /// Provides the output or reason why the transaction was reverted.
        cause: String,
    },

    /// The execution of a transaction halted unexpectedly.
    #[error("execution failed to succeed due to halt! output is: {cause}")]
    ExecutionHalt {
        /// Provides the output or reason for the halt.
        cause: String,
    },
}

impl MiddlewareError for RevmMiddlewareError {
    type Inner = Self;

    fn from_err(e: Self::Inner) -> Self {
        e
    }

    fn as_inner(&self) -> Option<&Self::Inner> {
        Some(self)
    }
}

impl RevmMiddleware {
<<<<<<< HEAD
    /// Creates a new instance of `RevmMiddleware` by using the given agent and
    /// environment.
    ///
    /// # Examples
    /// ```
    /// // ... imports ...
    /// let agent = Agent::new(...); // use appropriate constructor
    /// let environment = Environment::new(...); // use appropriate constructor
    /// let middleware = RevmMiddleware::new(&agent, &environment);
    /// ```
    pub fn new(agent: &Agent<NotAttached>, environment: &Environment) -> Self {
=======
    pub fn new(environment: &Environment, seed_and_label: Option<String>) -> Self {
>>>>>>> 395a3cbb
        let tx_sender = environment.socket.tx_sender.clone();
        let (result_sender, result_receiver) = crossbeam_channel::unbounded();
        let connection = Connection {
            tx_sender,
            result_sender,
            result_receiver,
            event_broadcaster: Arc::clone(&environment.socket.event_broadcaster),
            filter_receivers: Arc::new(tokio::sync::Mutex::new(HashMap::new())),
        };
        let provider = Provider::new(connection);
        if let Some(seed) = seed_and_label {
            let mut hasher = Sha256::new();
            hasher.update(seed.clone());
            let hashed = hasher.finalize();
            let mut rng: rngs::StdRng = SeedableRng::from_seed(hashed.into());
            let wallet = Wallet::new(&mut rng);
            Self { provider, wallet }
        } else {
            let mut rng = thread_rng();
            let wallet = Wallet::new(&mut rng);
            Self { provider, wallet }
        }
    }
}

#[async_trait::async_trait]
impl Middleware for RevmMiddleware {
    type Provider = Connection;
    type Error = RevmMiddlewareError;
    type Inner = Self;

    /// Returns a reference to the inner middleware of which there is none when
    /// using [`RevmMiddleware`] so we relink to `Self`
    fn inner(&self) -> &Self::Inner {
        &self
    }

    /// Provides access to the associated Ethereum provider which is given by
    /// the [`Provider<Connection>`] for [`RevmMiddleware`].
    fn provider(&self) -> &Provider<Self::Provider> {
        &self.provider
    }

    /// Provides the default sender address for transactions, i.e., the address
    /// of the wallet/signer given to a client of the [`Environment`].
    fn default_sender(&self) -> Option<Address> {
        Some(self.wallet.address())
    }

    /// Sends a transaction to the [`Environment`] which acts as a simulated
    /// Ethereum network.
    ///
    /// The method checks if the transaction is either a call to an existing
    /// contract or a deploy of a new one, and constructs the necessary
    /// transaction environment used for `revm`-based transactions.
    /// It then sends this transaction for execution and returns the
    /// corresponding pending transaction.
    async fn send_transaction<T: Into<TypedTransaction> + Send + Sync>(
        &self,
        tx: T,
        _block: Option<BlockId>,
    ) -> Result<PendingTransaction<'_, Self::Provider>, Self::Error> {
        let tx: TypedTransaction = tx.into();

        // Check the `to` field of the transaction to determine if it is a call or a
        // deploy. If there is no `to` field, then it is a `Deploy` else it is a
        // `Call`.
        let transact_to = match tx.to_addr() {
            Some(to) => TransactTo::Call(B160::from(*to)),
            None => TransactTo::Create(CreateScheme::Create),
        };
        let tx_env = TxEnv {
            caller: B160::from(self.wallet.address()),
            gas_limit: u64::MAX,
            gas_price: U256::ZERO,
            gas_priority_fee: None,
            transact_to,
            value: U256::ZERO,
            data: bytes::Bytes::from(
                tx.data()
                    .ok_or(RevmMiddlewareError::MissingData {
                        cause: "Data missing in transaction!".to_string(),
                    })?
                    .to_vec(),
            ),
            chain_id: None,
            nonce: None,
            access_list: Vec::new(),
        };
        println!("gotten past creating txenv");
        self.provider()
            .as_ref()
            .tx_sender
            .send((
                true,
                tx_env.clone(),
                self.provider().as_ref().result_sender.clone(),
            ))
            .map_err(|e| RevmMiddlewareError::Send {
                cause: e.to_string(),
            })?;
        println!("sent to provider");
        let revm_result = self
            .provider()
            .as_ref()
            .result_receiver
            .recv()
            .map_err(|e| RevmMiddlewareError::Receive {
                cause: e.to_string(),
            })?;

        let Success {
            _reason: _,
            _gas_used: _,
            _gas_refunded: _,
            logs,
            output,
        } = unpack_execution_result(revm_result.result)?;
        match output {
            Output::Create(_, address) => {
                let address = address.ok_or(RevmMiddlewareError::MissingData {
                    cause: "Address missing in transaction!".to_string(),
                })?;
                let mut pending_tx =
                    PendingTransaction::new(ethers::types::H256::zero(), self.provider());
                pending_tx.state = PendingTxState::RevmDeployOutput(recast_address(address));
                return Ok(pending_tx);
            }
            Output::Call(_) => {
                let mut pending_tx =
                    PendingTransaction::new(ethers::types::H256::zero(), self.provider());

                pending_tx.state =
                    PendingTxState::RevmTransactOutput(logs, revm_result.block_number);
                return Ok(pending_tx);
            }
        }
    }

    /// Calls a contract method without creating a worldstate-changing
    /// transaction on the [`Environment`] (again, simulating the Ethereum
    /// network).
    ///
    /// Similar to `send_transaction`, this method checks if the call is
    /// targeting an existing contract or deploying a new one. After
    /// executing the call, it returns the output, but no worldstate change will
    /// be documented in the `revm` DB.
    async fn call(
        &self,
        tx: &TypedTransaction,
        _block: Option<BlockId>,
    ) -> Result<Bytes, Self::Error> {
        let tx = tx.clone();

        // Check the `to` field of the transaction to determine if it is a call or a
        // deploy. If there is no `to` field, then it is a `Deploy` else it is a
        // `Call`.
        let transact_to = match tx.to_addr() {
            Some(to) => TransactTo::Call(B160::from(*to)),
            None => TransactTo::Create(CreateScheme::Create),
        };
        let tx_env = TxEnv {
            caller: B160::from(self.wallet.address()),
            gas_limit: u64::MAX,
            gas_price: U256::ZERO,
            gas_priority_fee: None,
            transact_to,
            value: U256::ZERO,
            data: bytes::Bytes::from(
                tx.data()
                    .ok_or(RevmMiddlewareError::MissingData {
                        cause: "Data missing in transaction!".to_string(),
                    })?
                    .to_vec(),
            ),
            chain_id: None,
            nonce: None,
            access_list: Vec::new(),
        };
        self.provider()
            .as_ref()
            .tx_sender
            .send((
                false,
                tx_env.clone(),
                self.provider().as_ref().result_sender.clone(),
            ))
            .map_err(|e| RevmMiddlewareError::Send {
                cause: e.to_string(),
            })?;
        let revm_result = self
            .provider()
            .as_ref()
            .result_receiver
            .recv()
            .map_err(|e| RevmMiddlewareError::Receive {
                cause: e.to_string(),
            })?;
        let output = unpack_execution_result(revm_result.result)?.output;
        match output {
            Output::Create(bytes, ..) => {
                return Ok(Bytes::from(bytes.to_vec()));
            }
            Output::Call(bytes) => {
                return Ok(Bytes::from(bytes.to_vec()));
            }
        }
    }

    /// Creates a new filter for incoming Ethereum logs based on certain
    /// criteria.
    ///
    /// Currently, this method supports log filters. Other filters like
    /// `NewBlocks` and `PendingTransactions` are not yet implemented.
    async fn new_filter(&self, filter: FilterKind<'_>) -> Result<ethers::types::U256, Self::Error> {
        let (_method, args) = match filter {
            FilterKind::NewBlocks => unimplemented!(
                "Filtering via new `FilterKind::NewBlocks` has not been implemented yet!"
            ),
            FilterKind::PendingTransactions => {
                unimplemented!("Filtering via `FilterKind::PendingTransactions` has not been implemented yet! 
                At the current development stage of Arbiter, transactions do not actually sit in a pending state
                 -- they are executed immediately.")
            }
            FilterKind::Logs(filter) => ("eth_newFilter", filter),
        };
        println!("args: {:?}", args);
        let filter = args.clone();
        let mut hasher = Sha256::new();
        hasher.update(
            serde_json::to_string(&args).map_err(|e| RevmMiddlewareError::Json { cause: e })?,
        );
        let hash = hasher.finalize();
        let id = ethers::types::U256::from(ethers::types::H256::from_slice(&hash).as_bytes());
        let (event_sender, event_receiver) = crossbeam_channel::unbounded();
        let filter_receiver = FilterReceiver {
            filter,
            receiver: event_receiver,
        };
        self.provider()
            .as_ref()
            .event_broadcaster
            .lock()
            .map_err(|e| RevmMiddlewareError::EventBroadcaster {
                cause: format!(
                    "Failed to gain lock on the `Connection`'s `event_broadcaster` due to {:?} ",
                    e
                ),
            })?
            .add_sender(event_sender);
        self.provider()
            .as_ref()
            .filter_receivers
            .lock()
            .await
            .insert(id, filter_receiver);
        Ok(id)
    }

    /// Starts watching for logs that match a specific filter.
    ///
    /// This method creates a filter watcher that continuously checks for new
    /// logs matching the criteria in a separate thread.
    async fn watch<'b>(
        &'b self,
        filter: &Filter,
    ) -> Result<FilterWatcher<'b, Self::Provider, Log>, Self::Error> {
        let id = self.new_filter(FilterKind::Logs(filter)).await?;
        Ok(FilterWatcher::new(id, self.provider()).interval(Duration::ZERO))
    }
}

/// Represents a connection to the EVM contained in the corresponding
/// [`Environment`].
#[derive(Debug)]
pub struct Connection {
    /// Used to send calls and transactions to the [`Environment`] to be
    /// executed by `revm`.
    pub(crate) tx_sender: TxSender,

    /// Used to send results back to a client that made a call/transaction with
    /// the [`Environment`]. This [`ResultSender`] is passed along with a
    /// call/transaction so the [`Environment`] can reply back with the
    /// [`ExecutionResult`].
    pub(crate) result_sender: ResultSender,

    /// Used to receive the [`ExecutionResult`] from the [`Environment`] upon
    /// call/transact.
    pub(crate) result_receiver: ResultReceiver,

    /// A reference to the [`EventBroadcaster`] so that more receivers of the
    /// broadcast can be taken from it.
    event_broadcaster: Arc<Mutex<EventBroadcaster>>,

    /// A collection of [`FilterReceiver`]s that will receive outgoing logs
    /// generated by `revm` and output by the [`Environment`].
    filter_receivers: Arc<tokio::sync::Mutex<HashMap<ethers::types::U256, FilterReceiver>>>,
}

#[async_trait::async_trait]
impl JsonRpcClient for Connection {
    type Error = ProviderError;

    /// Processes a JSON-RPC request and returns the response.
    /// Currently only handles the `eth_getFilterChanges` call since this is used for polling events emitted from the [`Environment`].
    async fn request<T: Serialize + Send + Sync, R: DeserializeOwned>(
        &self,
        method: &str,
        params: T,
    ) -> Result<R, ProviderError> {
        match method {
            "eth_getFilterChanges" => {
                // Get the `Filter` ID from the params `T`
                // First convert it into a JSON `Value`
                let value = serde_json::to_value(&params)?;

                // Take this value as an array then cast it to a string
                let str = value.as_array().ok_or(ProviderError::CustomError(format!(
                    "The params value passed to the `Connection` via a `request` was empty. 
                    This is likely due to not specifying a specific `Filter` ID!"
                )))?[0]
                    .as_str().ok_or(ProviderError::CustomError(format!(
                        "The params value passed to the `Connection` via a `request` could not be later cast to `str`!"
                    )))?;

                // Now get the `U256` ID via the string decoded from hex radix.
                let id = ethers::types::U256::from_str_radix(str, 16)
                    .map_err(|e| ProviderError::CustomError(
                        format!("The `str` representation of the filter ID could not be cast into `U256` due to: {:?}!", 
                        e)))?;

                // Get the corresponding `filter_receiver` and await for logs to appear.
                let mut filter_receivers = self.filter_receivers.lock().await;
                let filter_receiver =
                    filter_receivers
                        .get_mut(&id)
                        .ok_or(ProviderError::CustomError(format!(
                            "The filter ID does not seem to match any that this client owns!"
                        )))?;
                let mut logs = vec![];
                let filtered_params = FilteredParams::new(Some(filter_receiver.filter.clone()));
                while let Ok(received_logs) = filter_receiver.receiver.recv() {
                    for log in received_logs {
                        if filtered_params.filter_address(&log)
                            && filtered_params.filter_topics(&log)
                        {
                            logs.push(log);
                        }
                    }
                    break;
                }

                // TODO: This can probably be avoided somehow
                // Take the logs and Stringify then JSONify to cast into `R`.
                let logs_str = serde_json::to_string(&logs)?;
                let logs_deserializeowned: R = serde_json::from_str(&logs_str)?;
                return Ok(logs_deserializeowned);
            }
            _ => {
                unimplemented!("We don't cover this case yet.")
            }
        }
    }
}

/// Packages together a [`crossbeam_channel::Receiver<Vec<Log>>`] along with a [`Filter`] for events.
/// Allows the client to have a stream of filtered events.
#[derive(Debug)]
pub(crate) struct FilterReceiver {
    /// The filter definition used for this receiver.
    /// Comes from the `ethers-rs` crate.
    pub(crate) filter: Filter,

    /// The receiver for the channel that receives logs from the broadcaster.
    /// These are filtered upon reception.
    pub(crate) receiver: crossbeam_channel::Receiver<Vec<ethers::types::Log>>,
}

/// Contains the result of a successful transaction execution.
struct Success {
    _reason: revm::primitives::Eval,
    _gas_used: u64,
    _gas_refunded: u64,
    logs: Vec<ethers::types::Log>,
    output: Output,
}

/// Unpacks the result of the EVM execution.
/// 
/// This function converts the raw execution result from the EVM into a more structured [`Success`] type 
/// or an error indicating the failure of the execution.
fn unpack_execution_result(
    execution_result: ExecutionResult,
) -> Result<Success, RevmMiddlewareError> {
    match execution_result {
        ExecutionResult::Success {
            reason,
            gas_used,
            gas_refunded,
            logs,
            output,
        } => {
            let logs = revm_logs_to_ethers_logs(logs);
            Ok(Success {
                _reason: reason,
                _gas_used: gas_used,
                _gas_refunded: gas_refunded,
                logs,
                output,
            })
        }
        ExecutionResult::Revert { gas_used, output } => Err(RevmMiddlewareError::ExecutionRevert {
            cause: format!(
                "Transaction reverted and used {} gas and output {:?}",
                gas_used, output
            ),
        }),
        ExecutionResult::Halt { reason, gas_used } => Err(RevmMiddlewareError::ExecutionHalt {
            cause: format!(
                "Transaction halted for reasond {:?} gas and output {:?}",
                reason, gas_used
            ),
        }),
    }
}

/// Converts the address type used by `revm` to the one used by `ethers-rs`.
/// 
/// This inline function performs a straightforward transformation of the address types. 
/// The provided address type from Revm is transformed into the corresponding type 
/// used in the Ethers library.
#[inline]
fn recast_address(address: B160) -> Address {
    // This unwrap should never fail as the `B160` will always cast into `[u8; 20]`.
    let temp: [u8; 20] = address.as_bytes().try_into().unwrap(); 
    Address::from(temp)
}

/// Converts the 256-bit byte array type used by `revm` to the one used by `ethers-rs`.
/// 
/// This inline function performs a simple transformation of the 256-bit byte arrays. 
/// The provided byte array from Revm is transformed into the corresponding type used 
/// in the Ethers library.
#[inline]
fn recast_b256(input: revm::primitives::B256) -> ethers::types::H256 {
    // This unwrap should never fail as the `B256` will always cast into `[u8; 32]`.
    let temp: [u8; 32] = input.as_bytes().try_into().unwrap(); 
    ethers::types::H256::from(temp)
}

/// Converts logs from the Revm format to the Ethers format.
/// 
/// This function iterates over a list of logs as they appear in the `revm` and converts each 
/// log entry to the corresponding format used by the `ethers-rs` library.
#[inline]
pub fn revm_logs_to_ethers_logs(
    revm_logs: Vec<revm::primitives::Log>,
) -> Vec<ethers::core::types::Log> {
    let mut logs: Vec<ethers::core::types::Log> = vec![];
    for revm_log in revm_logs {
        let topics = revm_log.topics.into_iter().map(recast_b256).collect();
        let log = ethers::core::types::Log {
            address: recast_address(revm_log.address),
            topics,
            data: ethers::core::types::Bytes::from(revm_log.data),
            block_hash: None,
            block_number: None,
            transaction_hash: None,
            transaction_index: None,
            log_index: None,
            transaction_log_index: None,
            log_type: None,
            removed: None,
        };
        logs.push(log);
    }
    logs
}<|MERGE_RESOLUTION|>--- conflicted
+++ resolved
@@ -21,7 +21,7 @@
 };
 
 use ethers::{
-    core::rand::{thread_rng, SeedableRng},
+    core::rand::SeedableRng,
     prelude::{
         k256::{
             ecdsa::SigningKey,
@@ -160,7 +160,6 @@
 }
 
 impl RevmMiddleware {
-<<<<<<< HEAD
     /// Creates a new instance of `RevmMiddleware` by using the given agent and
     /// environment.
     ///
@@ -171,10 +170,7 @@
     /// let environment = Environment::new(...); // use appropriate constructor
     /// let middleware = RevmMiddleware::new(&agent, &environment);
     /// ```
-    pub fn new(agent: &Agent<NotAttached>, environment: &Environment) -> Self {
-=======
     pub fn new(environment: &Environment, seed_and_label: Option<String>) -> Self {
->>>>>>> 395a3cbb
         let tx_sender = environment.socket.tx_sender.clone();
         let (result_sender, result_receiver) = crossbeam_channel::unbounded();
         let connection = Connection {
@@ -193,7 +189,7 @@
             let wallet = Wallet::new(&mut rng);
             Self { provider, wallet }
         } else {
-            let mut rng = thread_rng();
+            let mut rng = rand::thread_rng();
             let wallet = Wallet::new(&mut rng);
             Self { provider, wallet }
         }
