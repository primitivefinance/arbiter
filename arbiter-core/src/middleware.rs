--- conflicted
+++ resolved
@@ -291,10 +291,6 @@
             nonce: None,
             access_list: Vec::new(),
         };
-<<<<<<< HEAD
-        println!("got past creating txenv");
-=======
->>>>>>> 2202525b
         self.provider()
             .as_ref()
             .tx_sender
@@ -306,10 +302,6 @@
             .map_err(|e| RevmMiddlewareError::Send {
                 cause: e.to_string(),
             })?;
-<<<<<<< HEAD
-        println!("sent to provider");
-=======
->>>>>>> 2202525b
 
         let revm_result = self
             .provider()
@@ -320,7 +312,6 @@
                 cause: e.to_string(),
             })?;
 
-<<<<<<< HEAD
         match revm_result.outcome {
             TransactionOutcome::Success(execution_result) => {
                 let Success {
@@ -353,34 +344,7 @@
             },
             TransactionOutcome::Error(err) => {
                 return Err(RevmMiddlewareError::Receive { cause: format!("Error recieving response from the environement with environment error: {}", err).to_string() });
-=======
-        let Success {
-            _reason: _,
-            _gas_used: _,
-            _gas_refunded: _,
-            logs,
-            output,
-        } = unpack_execution_result(revm_result.result)?;
-
-        match output {
-            Output::Create(_, address) => {
-                let address = address.ok_or(RevmMiddlewareError::MissingData {
-                    cause: "Address missing in transaction!".to_string(),
-                })?;
-                let mut pending_tx =
-                    PendingTransaction::new(ethers::types::H256::zero(), self.provider());
-                pending_tx.state = PendingTxState::RevmDeployOutput(recast_address(address));
-                return Ok(pending_tx);
-            }
-            Output::Call(_) => {
-                let mut pending_tx =
-                    PendingTransaction::new(ethers::types::H256::zero(), self.provider());
-
-                pending_tx.state =
-                    PendingTxState::RevmTransactOutput(logs, revm_result.block_number);
-                return Ok(pending_tx);
->>>>>>> 2202525b
-            }
+
         }
             
     }
@@ -448,7 +412,6 @@
                 cause: e.to_string(),
             })?;
 
-<<<<<<< HEAD
         match revm_result.outcome {
             TransactionOutcome::Success(execution_result) => {
                 let output = unpack_execution_result(execution_result)?.output;
@@ -463,15 +426,6 @@
             },
             TransactionOutcome::Error(err) => {
                 return Err(RevmMiddlewareError::Receive { cause: format!("Error recieving response from the environement with environment error: {}", err).to_string() });
-=======
-        let output = unpack_execution_result(revm_result.result)?.output;
-        match output {
-            Output::Create(bytes, ..) => {
-                return Ok(Bytes::from(bytes.to_vec()));
-            }
-            Output::Call(bytes) => {
-                return Ok(Bytes::from(bytes.to_vec()));
->>>>>>> 2202525b
             }
         }
     }
