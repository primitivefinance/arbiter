use std::str::FromStr;

use arbiter_bindings::bindings::arbiter_token::ApprovalFilter;
use arbiter_core::{
    environment::instruction::{Cheatcodes, CheatcodesReturn},
    middleware::nonce_middleware::NonceManagerMiddleware,
};
use ethers::{
    prelude::{EthLogDecode, Middleware},
    providers::ProviderError,
    types::{
        transaction::eip2718::TypedTransaction, Address as eAddress, Bytes as eBytes, Filter, Log,
        ValueOrArray, H256, U256 as eU256,
    },
};
use futures::StreamExt;
include!("common.rs");

#[tokio::test]
async fn deploy() {
    let (_environment, client) = startup();
    let arbiter_token = deploy_arbx(client).await;
    assert_eq!(
        arbiter_token.address(),
        eAddress::from_str("0x067ea9e44c76a2620f10b39a1b51d5124a299192").unwrap()
    );
}

#[tokio::test]
async fn call() {
    let (_environment, client) = startup();
    let arbiter_token = deploy_arbx(client).await;
    let admin = arbiter_token.admin();
    let output = admin.call().await.unwrap();
    assert_eq!(
        output,
        eAddress::from_str("0x2efdc9eecfee3a776209fcb8e9a83a6b221d74f5").unwrap()
    );
}

#[tokio::test]
async fn transact() {
    let (_environment, client) = startup();
    let arbiter_token = deploy_arbx(client).await;
    let mint = arbiter_token.mint(
        eAddress::from_str(TEST_MINT_TO).unwrap(),
        eU256::from(TEST_MINT_AMOUNT),
    );
    let receipt = mint.send().await.unwrap().await.unwrap().unwrap();
    assert_eq!(receipt.logs[0].address, arbiter_token.address());
    let topics = vec![
        H256::from_str("0xddf252ad1be2c89b69c2b068fc378daa952ba7f163c4a11628f55a4df523b3ef")
            .unwrap(),
        H256::from_str("0x0000000000000000000000000000000000000000000000000000000000000000")
            .unwrap(),
        H256::from_str("0x000000000000000000000000f7e93cc543d97af6632c9b8864417379dba4bf15")
            .unwrap(),
    ];
    assert_eq!(receipt.logs[0].topics, topics);
    let bytes =
        hex::decode("0000000000000000000000000000000000000000000000000000000000000045").unwrap();
    assert_eq!(receipt.logs[0].data, eBytes::from(bytes));
    println!("logs are: {:#?}", receipt.logs);
}

#[tokio::test]
async fn filter_id() {
    let (_environment, client) = startup();
    let arbiter_token = deploy_arbx(client.clone()).await;
    let filter_watcher_1 = client.watch(&Filter::default()).await.unwrap();
    let filter_watcher_2 = client
        .watch(&Filter::new().address(arbiter_token.address()))
        .await
        .unwrap();
    assert_ne!(filter_watcher_1.id, filter_watcher_2.id);
}

#[tokio::test]
async fn filter_watcher() {
    let (_environment, client) = startup();
    let arbiter_token = deploy_arbx(client.clone()).await;
    let mut filter_watcher = client.watch(&Filter::default()).await.unwrap();
    let approval = arbiter_token.approve(
        client.default_sender().unwrap(),
        eU256::from(TEST_APPROVAL_AMOUNT),
    );
    approval.send().await.unwrap().await.unwrap();
    let event = filter_watcher.next().await.unwrap();
    assert_eq!(event.address, arbiter_token.address());
    // Check that the only populated topic from the approval_filter is correct
    let filter_topic = match arbiter_token.approval_filter().filter.topics[0]
        .clone()
        .unwrap()
    {
        ValueOrArray::Value(filter) => filter.unwrap(),
        _ => panic!("Expected ValueOrArray::Value"),
    };
    assert_eq!(event.topics[0], filter_topic);
    assert_eq!(
        event.data,
        ethers::types::Bytes::from_str(
            "0x00000000000000000000000000000000000000000000000000000000000001a4"
        )
        .unwrap()
    );
    let approval_filter_output = ApprovalFilter::decode_log(&event.into()).unwrap();
    println!(
        "Decoded
Log: {:#?}",
        approval_filter_output
    );
    assert_eq!(
        approval_filter_output.owner,
        client.default_sender().unwrap()
    );
    assert_eq!(
        approval_filter_output.spender,
        client.default_sender().unwrap()
    );
    assert_eq!(
        approval_filter_output.amount,
        ethers::types::U256::from(TEST_APPROVAL_AMOUNT)
    );
}

#[tokio::test]
async fn filter_address() {
    let (_environment, client) = startup();
    let arbiter_token = deploy_arbx(client.clone()).await;

    let mut default_watcher = client.watch(&Filter::default()).await.unwrap();
    let mut address_watcher = client
        .watch(&Filter::new().address(arbiter_token.address()))
        .await
        .unwrap();

    // Check that both watchers get this event
    let approval = arbiter_token.approve(
        client.default_sender().unwrap(),
        ethers::types::U256::from(TEST_APPROVAL_AMOUNT),
    );
    approval.send().await.unwrap().await.unwrap();
    let default_watcher_event = default_watcher.next().await.unwrap();
    let address_watcher_event = address_watcher.next().await.unwrap();
    assert!(!default_watcher_event.data.is_empty());
    assert!(!address_watcher_event.data.is_empty());
    assert_eq!(default_watcher_event, address_watcher_event);

    // Create a new token contract to check that the address watcher onlygets
    // events from the correct contract.
    // Check that only the default watcher gets
    // this event
    let arbiter_token2 = ArbiterToken::deploy(
        client.clone(),
        (
            format!("new_{}", TEST_ARG_NAME),
            format!("new_{}", TEST_ARG_SYMBOL),
            TEST_ARG_DECIMALS,
        ),
    )
    .unwrap()
    .send()
    .await
    .unwrap();

    // Sanity check that tokens have different addresses
    assert_ne!(arbiter_token.address(), arbiter_token2.address());

    // Send the tx that generates the event
    let approval = arbiter_token2.approve(
        client.default_sender().unwrap(),
        ethers::types::U256::from(TEST_APPROVAL_AMOUNT),
    );
    approval.send().await.unwrap().await.unwrap();

    // get the next event with the default_watcher
    let event_two = default_watcher.next().await.unwrap();
    assert!(!event_two.data.is_empty());

    // check that the address_watcher has not received any events
    tokio::select! {
            _ = address_watcher.next() => panic!("Event received unexpectedly!"),
            _ = tokio::time::sleep(std::time::Duration::from_secs(1)) =>
    println!("No event captured, as expected. This test passes."),     };
}

#[tokio::test]
async fn filter_topics() {
    let (_environment, client) = startup();
    let arbiter_token = deploy_arbx(client.clone()).await;

    let mut default_watcher = client.watch(&Filter::default()).await.unwrap();
    let mut approval_watcher = client
        .watch(&arbiter_token.approval_filter().filter)
        .await
        .unwrap();

    // Check that both watchers get this event
    let approval = arbiter_token.approve(
        client.default_sender().unwrap(),
        ethers::types::U256::from(TEST_APPROVAL_AMOUNT),
    );
    approval.send().await.unwrap().await.unwrap();
    let default_watcher_event = default_watcher.next().await.unwrap();
    let approval_watcher_event = approval_watcher.next().await.unwrap();
    assert!(!default_watcher_event.data.is_empty());
    assert!(!approval_watcher_event.data.is_empty());
    assert_eq!(default_watcher_event, approval_watcher_event);

    // Check that only the default watcher gets this event
    let mint = arbiter_token.mint(
        ethers::types::H160::from_str(TEST_MINT_TO).unwrap(),
        ethers::types::U256::from(TEST_MINT_AMOUNT),
    );
    mint.send().await.unwrap().await.unwrap();
    let default_watcher_event = default_watcher.next().await.unwrap();
    assert!(!default_watcher_event.data.is_empty());

    // check that the approval_watcher has not received any events
    tokio::select! {
            _ = approval_watcher.next() => panic!("Event received
    unexpectedly!"),         _ =
    tokio::time::sleep(std::time::Duration::from_secs(1)) => println!("No event
    captured, as expected. This test passes."),     };
}

#[tokio::test]
async fn block_update_receipt() {
    let (_environment, client) = startup();
    let arbiter_token = deploy_arbx(client.clone()).await;
    let receipt = arbiter_token
        .mint(client.default_sender().unwrap(), 1000u64.into())
        .send()
        .await
        .unwrap()
        .await
        .unwrap()
        .unwrap();

    assert_eq!(receipt.block_number.unwrap(), 0u64.into());
    let receipt = client.update_block(3, 100).unwrap();

    // Check that we got the data from the old block
    assert_eq!(receipt.block_number, 0.into());
    assert_eq!(
        receipt.cumulative_gas_per_block,
        eU256::from_str_radix("e12e4", 16).unwrap()
    );
    assert_eq!(receipt.transaction_index, 2.into());
}

#[tokio::test]
async fn get_block_number() {
    let (_environment, client) = startup();
    let block_number = client.get_block_number().await.unwrap();
    assert_eq!(block_number.as_u64(), 0_u64)
}

#[tokio::test]
async fn get_block_timestamp() {
    let (_environment, client) = startup();
    let block_timestamp = client.get_block_timestamp().await.unwrap();
    assert_eq!(block_timestamp, eU256::from(1))
}

#[tokio::test]
async fn get_gas_price() {
    // User controlled should have 0 gas price initially
    let (_environment, client) = startup();
    let gas_price = client.get_gas_price().await.unwrap();
    assert_eq!(gas_price, eU256::from(0));
}

#[tokio::test]
async fn deal() {
    let (_environment, client) = startup();
    client
        .apply_cheatcode(Cheatcodes::Deal {
            address: client.default_sender().unwrap(),
            amount: eU256::from(1),
        })
        .await
        .unwrap();
    let balance = client.get_balance(client.address(), None).await;
    assert_eq!(balance.unwrap(), 1.into());
}

#[tokio::test]
async fn deal_missing_account() {
    let (_environment, client) = startup();
    client
        .apply_cheatcode(Cheatcodes::Deal {
            address: client.default_sender().unwrap(),
            amount: eU256::from(1),
        })
        .await
        .unwrap();
    let mut wrong_address = client.address().0;
    wrong_address[0] = wrong_address[0].wrapping_add(1);
    let wrong_address = eAddress::from(wrong_address);
    let balance = client.get_balance(wrong_address, None).await;
    assert!(balance.is_err());
}

#[tokio::test]
async fn set_gas_price() {
    let (_environment, client) = startup();
    assert_eq!(client.get_gas_price().await.unwrap(), eU256::from(0));
    let test_gas_price = eU256::from(1337);
    client.set_gas_price(test_gas_price).await.unwrap();
    assert_eq!(client.get_gas_price().await.unwrap(), test_gas_price);
}

#[tokio::test]
async fn get_transaction_count() {
    let (_environment, client) = startup();
    let nonce = client
        .get_transaction_count(client.address(), Some(0.into()))
        .await
        .unwrap();
    assert_eq!(nonce.as_u64(), 0_u64);

    let _arbiter_token = deploy_arbx(client.clone()).await;
    let nonce_after_tx = client
        .get_transaction_count(client.address(), Some(0.into()))
        .await
        .unwrap();
    assert_eq!(nonce_after_tx.as_u64(), 1_u64);
}

#[tokio::test]
async fn create_nonce_middleware() {
    let (_environment, client) = startup();
    let nonce_middleware = NonceManagerMiddleware::new(client.clone(), client.address());
    let nonce = nonce_middleware.initialize_nonce(None).await.unwrap();
    assert_eq!(nonce, 0.into());
}

#[tokio::test]
async fn next_nonce_middleware() {
    let (_environment, client) = startup();
    let nonce_middleware = NonceManagerMiddleware::new(client.clone(), client.address());

    let next_nonce = nonce_middleware.next();
    assert_eq!(next_nonce, 0.into());

    let _arbiter_token = deploy_arbx(client.clone()).await;
    let next_nonce = nonce_middleware.next();
    assert_eq!(next_nonce.as_u64(), 1_u64);
}

#[tokio::test]
async fn with_environment_nonce_middleware() {
    let (_environment, client) = startup();
    let nonce_middleware = NonceManagerMiddleware::new(client.clone(), client.address());

    let nonce = nonce_middleware.initialize_nonce(None).await.unwrap();
    assert_eq!(nonce, 0.into());
}

#[tokio::test]
async fn inner_nonce_environment() {
    let (_environment, client) = startup();
    let nonce_middleware = NonceManagerMiddleware::new(client.clone(), client.address());

    let inner = nonce_middleware.inner();
    assert_eq!(inner.address(), client.address());
}

#[tokio::test]
async fn fill_transaction() {
    let (_environment, client) = startup();
    let mut tx = TypedTransaction::Eip1559(Default::default());

    assert!(tx.from().is_none());
    assert!(tx.gas_price().is_none());
    client.fill_transaction(&mut tx, None).await.unwrap();
    assert!(tx.from().is_some());
    assert!(tx.gas_price().is_some());
}

#[tokio::test]
async fn fill_transaction_nonce_middleware() {
    let (_environment, client) = startup();
    let nonce_middleware = NonceManagerMiddleware::new(client.clone(), client.address());

    let mut tx = TypedTransaction::Eip1559(Default::default());

    assert!(tx.nonce().is_none());
    nonce_middleware
        .fill_transaction(&mut tx, None)
        .await
        .unwrap();
    assert!(tx.nonce().is_some());
}

#[tokio::test]
async fn send_nonce_middleware() {
    let (_environment, client) = startup();
    let nonce_middleware = NonceManagerMiddleware::new(client.clone(), client.address());
    let tx = ArbiterToken::deploy(
        client,
        (
            ARBITER_TOKEN_X_NAME.to_string(),
            ARBITER_TOKEN_X_SYMBOL.to_string(),
            ARBITER_TOKEN_X_DECIMALS,
        ),
    )
    .unwrap()
    .deployer
    .tx;
    let receipt = nonce_middleware
        .send_transaction(tx, None)
        .await
        .unwrap()
        .await
        .unwrap()
        .unwrap();
    println!("receipt: {:#?}", receipt);
    let status = receipt.status.unwrap();
    assert_eq!(status, 1.into());
    assert_eq!(receipt.to, None);
}

#[tokio::test]
async fn test_cheatcodes_store() {
    let (_environment, client) = startup();
    // Get the initial storage and assert it is zero.
    let storage = client
        .get_storage_at(client.address(), H256::zero(), None)
        .await
        .unwrap();
    assert_eq!(storage, H256::zero());

    // Store a random value at the zero storage slot.
    let random_value: H256 = H256::random();
    client
        .apply_cheatcode(Cheatcodes::Store {
            account: client.address(),
            key: H256::zero(),
            value: random_value,
        })
        .await
        .unwrap();

    // Get the account's storage after calling `store`.
    let storage = client
        .get_storage_at(client.address(), H256::zero(), None)
        .await
        .unwrap();

    // Assert that the storage is equal to the random value.
    assert_eq!(storage, random_value);
}

#[tokio::test]
async fn unimplemented_middleware_instruction() {
    let (_environment, client) = startup();

    // This method is not implemented and likely never will, so it works to test
    // what happens when we send an unimplemented instruction. We shouldget a
    // "this method is not yet implemented" error.
    let should_be_error = client.client_version().await;
    assert!(should_be_error.is_err());
    if let arbiter_core::errors::ArbiterCoreError::ProviderError(e) = should_be_error.unwrap_err() {
        assert_eq!(
            e.to_string(),
            ProviderError::CustomError(format!(
                "The method `{}` is not supported by the `Connection`!",
                "web3_clientVersion"
            ))
            .to_string()
        );
    } else {
        panic!("Expected RevmMiddlewareError::CustomError");
    }
}

#[tokio::test]
async fn pubsubclient() {
    let (environment, client) = startup();

    let arbx = deploy_arbx(client.clone()).await;

    let filter = arbx.events().filter;
    let events = arbx.events();
    events.stream();

    let mut stream = client.subscribe_logs(&filter).await.unwrap();

    for _ in 0..5 {
        arbx.approve(client.address(), eU256::from(1))
            .send()
            .await
            .unwrap()
            .await
            .unwrap();
    }
    // Check we can get events on-the-fly
    let next = stream.next().await;
    assert!(next.is_some());

    // Check we accumulated all the events from the loop
    environment.stop().unwrap();
    let items: Vec<Log> = stream.collect().await;
    assert_eq!(items.len(), 4);
}

#[test]
fn simulation_signer() {
    let (_, client) = startup();
    assert_eq!(
        client.address(),
        eAddress::from_str("0x2efdc9eecfee3a776209fcb8e9a83a6b221d74f5").unwrap()
    );
}

#[test]
fn multiple_signer_addresses() {
    let environment = Environment::builder().build();
    let client_1 = ArbiterMiddleware::new(&environment, Some("0")).unwrap();
    let client_2 = ArbiterMiddleware::new(&environment, Some("1")).unwrap();
    assert_ne!(client_1.address(), client_2.address());
}

#[test]
fn signer_collision() {
    let environment = Environment::builder().build();
    ArbiterMiddleware::new(&environment, Some("0")).unwrap();
    assert!(ArbiterMiddleware::new(&environment, Some("0")).is_err());
}

#[tokio::test]
async fn access() {
    let (_environment, client) = startup();
    let arbiter_token = deploy_arbx(client.clone()).await;
    assert_eq!(
        arbiter_token.address(),
        eAddress::from_str("0x067ea9e44c76a2620f10b39a1b51d5124a299192").unwrap()
    );

    let acc_before = client
        .clone()
        .apply_cheatcode(Cheatcodes::Access {
            address: arbiter_token.address(),
        })
        .await
        .unwrap();

    // Make sure supply is zero.
    let total_supply = arbiter_token.total_supply().call().await.unwrap();
    assert_eq!(total_supply, 0.into());

    let to = eAddress::from_str(TEST_MINT_TO).unwrap();

    let bal_before = arbiter_token.balance_of(to).call().await.unwrap();
    assert_eq!(bal_before, 0.into());

    // Mint tokens, altering total supply and balanceOf storage slots.
    let amount = parse_ether(44.44).unwrap();
    let _m = arbiter_token
        .mint(to, amount)
        .send()
        .await
        .unwrap()
        .await
        .unwrap();
    let bal_after = arbiter_token.balance_of(to).call().await.unwrap();
    assert_eq!(bal_after, amount);

    let total_supply = arbiter_token.total_supply().call().await.unwrap();
    assert_eq!(total_supply, amount);

    let acc_after = client
        .clone()
        .apply_cheatcode(Cheatcodes::Access {
            address: arbiter_token.address(),
        })
        .await
        .unwrap();

    println!("acc_before: {:#?}", acc_before);
    println!("acc_after: {:#?}", acc_after);

    if let CheatcodesReturn::Access {
        storage: storage_before,
        ..
    } = acc_before
    {
        if let CheatcodesReturn::Access {
            storage: storage_after,
            ..
        } = acc_after
        {
            assert_ne!(storage_before.len(), storage_after.len());
        }
    }
}

#[tokio::test]
async fn stream_with_meta() {
<<<<<<< HEAD
    let (_, client) = startup();
=======
    let (_environment, client) = startup();
>>>>>>> cdb4659f

    let arbx = deploy_arbx(client.clone()).await;

    let events = arbx.events();
    let mut stream = events.stream_with_meta().await.unwrap();

    for _ in 0..2 {
        arbx.approve(client.address(), eU256::from(1))
            .send()
            .await
            .unwrap()
            .await
            .unwrap();
    }

    client.update_block(1, 1).unwrap();

    arbx.approve(client.address(), eU256::from(1))
        .send()
        .await
        .unwrap()
        .await
        .unwrap();
    assert_eq!(format!("{:?}", stream.next().await), "Some(Ok((ApprovalFilter(ApprovalFilter { owner: 0x2efdc9eecfee3a776209fcb8e9a83a6b221d74f5, spender: 0x2efdc9eecfee3a776209fcb8e9a83a6b221d74f5, amount: 1 }), LogMeta { address: 0x067ea9e44c76a2620f10b39a1b51d5124a299192, block_number: 0, block_hash: 0x0000000000000000000000000000000000000000000000000000000000000000, transaction_hash: 0x0000000000000000000000000000000000000000000000000000000000000000, transaction_index: 1, log_index: 0 })))");
    assert_eq!(format!("{:?}", stream.next().await), "Some(Ok((ApprovalFilter(ApprovalFilter { owner: 0x2efdc9eecfee3a776209fcb8e9a83a6b221d74f5, spender: 0x2efdc9eecfee3a776209fcb8e9a83a6b221d74f5, amount: 1 }), LogMeta { address: 0x067ea9e44c76a2620f10b39a1b51d5124a299192, block_number: 0, block_hash: 0x0000000000000000000000000000000000000000000000000000000000000000, transaction_hash: 0x0000000000000000000000000000000000000000000000000000000000000000, transaction_index: 2, log_index: 0 })))");
    assert_eq!(format!("{:?}", stream.next().await), "Some(Ok((ApprovalFilter(ApprovalFilter { owner: 0x2efdc9eecfee3a776209fcb8e9a83a6b221d74f5, spender: 0x2efdc9eecfee3a776209fcb8e9a83a6b221d74f5, amount: 1 }), LogMeta { address: 0x067ea9e44c76a2620f10b39a1b51d5124a299192, block_number: 1, block_hash: 0x0000000000000000000000000000000000000000000000000000000000000000, transaction_hash: 0x0000000000000000000000000000000000000000000000000000000000000000, transaction_index: 0, log_index: 0 })))");
}<|MERGE_RESOLUTION|>--- conflicted
+++ resolved
@@ -599,11 +599,7 @@
 
 #[tokio::test]
 async fn stream_with_meta() {
-<<<<<<< HEAD
-    let (_, client) = startup();
-=======
-    let (_environment, client) = startup();
->>>>>>> cdb4659f
+    let (_environment, client) = startup();
 
     let arbx = deploy_arbx(client.clone()).await;
 
